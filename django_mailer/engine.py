"""
The "engine room" of django mailer.

Methods here actually handle the sending of queued messages.

"""
from django_mailer import constants, models, settings
from lockfile import FileLock, AlreadyLocked, LockTimeout
from socket import error as SocketError
import logging
import smtplib
import tempfile
import time
import os

if constants.EMAIL_BACKEND_SUPPORT:
    from django.core.mail import get_connection
else:
    from django.core.mail import SMTPConnection as get_connection

LOCK_PATH = os.path.join(tempfile.gettempdir(), 'send_mail')

logger = logging.getLogger('django_mailer.engine')


def _message_queue(block_size):
    """
    A generator which iterates queued messages in blocks so that new
    prioritised messages can be inserted during iteration of a large number of
    queued messages.

    To avoid an infinite loop, yielded messages *must* be deleted or deferred.

    """
    def get_block():
        queue = models.QueuedMessage.objects.non_deferred().select_related()
        if block_size:
            queue = queue[:block_size]
        return queue
    queue = get_block()
    while queue:
        for message in queue:
            yield message
        queue = get_block()


def send_all(block_size=500, backend=None):
    """
    Send all non-deferred messages in the queue.

    A lock file is used to ensure that this process can not be started again
    while it is already running.

    The ``block_size`` argument allows for queued messages to be iterated in
    blocks, allowing new prioritised messages to be inserted during iteration
    of a large number of queued messages.

    """
    lock = FileLock(LOCK_PATH)

    logger.debug("Acquiring lock...")
    try:
<<<<<<< HEAD
        # lockfile has a bug dealing with a negative LOCK_WAIT_TIMEOUT (which
        # is the default if it's not provided) systems which use a LinkFileLock
        # so ensure that it is never a negative number.
        lock.acquire(LOCK_WAIT_TIMEOUT and max(0, LOCK_WAIT_TIMEOUT))
=======
        lock.acquire(settings.LOCK_WAIT_TIMEOUT)
>>>>>>> 9f219ed7
    except AlreadyLocked:
        logger.debug("Lock already in place. Exiting.")
        return
    except LockTimeout:
        logger.debug("Waiting for the lock timed out. Exiting.")
        return
    logger.debug("Lock acquired.")

    start_time = time.time()

    sent = deferred = skipped = 0

    try:
        if constants.EMAIL_BACKEND_SUPPORT:
            connection = get_connection(backend=backend)
        else:
            connection = get_connection()
        blacklist = models.Blacklist.objects.values_list('email', flat=True)
        connection.open()
        for message in _message_queue(block_size):
            result = send_queued_message(message, smtp_connection=connection,
                                  blacklist=blacklist)
            if result == constants.RESULT_SENT:
                sent += 1
            elif result == constants.RESULT_FAILED:
                deferred += 1
            elif result == constants.RESULT_SKIPPED:
                skipped += 1
        connection.close()
    finally:
        logger.debug("Releasing lock...")
        lock.release()
        logger.debug("Lock released.")

    logger.debug("")
    if sent or deferred or skipped:
        log = logger.warning
    else:
        log = logger.info
    log("%s sent, %s deferred, %s skipped." % (sent, deferred, skipped))
    logger.debug("Completed in %.2f seconds." % (time.time() - start_time))


def send_loop(empty_queue_sleep=None):
    """
    Loop indefinitely, checking queue at intervals and sending and queued
    messages.

    The interval (in seconds) can be provided as the ``empty_queue_sleep``
    argument. The default is attempted to be retrieved from the
    ``MAILER_EMPTY_QUEUE_SLEEP`` setting (or if not set, 30s is used).

    """
    empty_queue_sleep = empty_queue_sleep or settings.EMPTY_QUEUE_SLEEP
    while True:
        while not models.QueuedMessage.objects.all():
            logger.debug("Sleeping for %s seconds before checking queue "
                          "again." % empty_queue_sleep)
            time.sleep(empty_queue_sleep)
        send_all()


def send_queued_message(queued_message, smtp_connection=None, blacklist=None,
                 log=True):
    """
    Send a queued message, returning a response code as to the action taken.

    The response codes can be found in ``django_mailer.constants``. The
    response will be either ``RESULT_SKIPPED`` for a blacklisted email,
    ``RESULT_FAILED`` for a deferred message or ``RESULT_SENT`` for a
    successful sent message.

    To allow optimizations if multiple messages are to be sent, an SMTP
    connection can be provided and a list of blacklisted email addresses.
    Otherwise an SMTP connection will be opened to send this message and the
    email recipient address checked against the ``Blacklist`` table.

    If the message recipient is blacklisted, the message will be removed from
    the queue without being sent. Otherwise, the message is attempted to be
    sent with an SMTP failure resulting in the message being flagged as
    deferred so it can be tried again later.

    By default, a log is created as to the action. Either way, the original
    message is not deleted.

    """
    message = queued_message.message
    if smtp_connection is None:
        smtp_connection = get_connection()
    opened_connection = False

    if blacklist is None:
        blacklisted = models.Blacklist.objects.filter(email=message.to_address)
    else:
        blacklisted = message.to_address in blacklist

    log_message = ''
    if blacklisted:
        logger.info("Not sending to blacklisted email: %s" %
                     message.to_address.encode("utf-8"))
        queued_message.delete()
        result = constants.RESULT_SKIPPED
    else:
        try:
            logger.info("Sending message to %s: %s" %
                         (message.to_address.encode("utf-8"),
                          message.subject.encode("utf-8")))
            opened_connection = smtp_connection.open()
            smtp_connection.connection.sendmail(message.from_address,
                                                [message.to_address],
                                                message.encoded_message)
            queued_message.delete()
            result = constants.RESULT_SENT
        except (SocketError, smtplib.SMTPSenderRefused,
                smtplib.SMTPRecipientsRefused,
                smtplib.SMTPAuthenticationError), err:
            queued_message.defer()
            logger.warning("Message to %s deferred due to failure: %s" %
                            (message.to_address.encode("utf-8"), err))
            log_message = unicode(err)
            result = constants.RESULT_FAILED
    if log:
        models.Log.objects.create(message=message, result=result,
                                  log_message=log_message)

    if opened_connection:
        smtp_connection.close()
    return result


def send_message(email_message, smtp_connection=None):
    """
    Send an EmailMessage, returning a response code as to the action taken.

    The response codes can be found in ``django_mailer.constants``. The
    response will be either ``RESULT_FAILED`` for a failed send or
    ``RESULT_SENT`` for a successfully sent message.

    To allow optimizations if multiple messages are to be sent, an SMTP
    connection can be provided. Otherwise an SMTP connection will be opened
    to send this message.

    This function does not perform any logging or queueing.

    """
    if smtp_connection is None:
        smtp_connection = get_connection()
    opened_connection = False

    try:
        opened_connection = smtp_connection.open()
        smtp_connection.connection.sendmail(email_message.from_email,
                    email_message.recipients(),
                    email_message.message().as_string())
        result = constants.RESULT_SENT
    except (SocketError, smtplib.SMTPSenderRefused,
            smtplib.SMTPRecipientsRefused,
            smtplib.SMTPAuthenticationError):
        result = constants.RESULT_FAILED

    if opened_connection:
        smtp_connection.close()
    return result<|MERGE_RESOLUTION|>--- conflicted
+++ resolved
@@ -60,14 +60,11 @@
 
     logger.debug("Acquiring lock...")
     try:
-<<<<<<< HEAD
         # lockfile has a bug dealing with a negative LOCK_WAIT_TIMEOUT (which
         # is the default if it's not provided) systems which use a LinkFileLock
         # so ensure that it is never a negative number.
-        lock.acquire(LOCK_WAIT_TIMEOUT and max(0, LOCK_WAIT_TIMEOUT))
-=======
-        lock.acquire(settings.LOCK_WAIT_TIMEOUT)
->>>>>>> 9f219ed7
+        lock.acquire(settings.LOCK_WAIT_TIMEOUT and max(0, settings.LOCK_WAIT_TIMEOUT))
+        #lock.acquire(settings.LOCK_WAIT_TIMEOUT)
     except AlreadyLocked:
         logger.debug("Lock already in place. Exiting.")
         return

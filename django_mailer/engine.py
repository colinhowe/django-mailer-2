--- conflicted
+++ resolved
@@ -13,23 +13,10 @@
 import time
 import os
 
-<<<<<<< HEAD
-
-# When queue is empty, how long to wait (in seconds) before checking again.
-EMPTY_QUEUE_SLEEP = getattr(settings, "MAILER_EMPTY_QUEUE_SLEEP", 30)
-
-# Lock timeout value. how long to wait for the lock to become available.
-# default behavior is to never wait for the lock to be available.
-LOCK_WAIT_TIMEOUT = getattr(settings, "MAILER_LOCK_WAIT_TIMEOUT", 0)
-# Avoid a bug with lockfile and negative timeouts.
-if LOCK_WAIT_TIMEOUT and LOCK_WAIT_TIMEOUT < 0:
-    LOCK_WAIT_TIMEOUT = 0
-=======
 if constants.EMAIL_BACKEND_SUPPORT:
     from django.core.mail import get_connection
 else:
     from django.core.mail import SMTPConnection as get_connection
->>>>>>> d107016f
 
 LOCK_PATH = os.path.join(tempfile.gettempdir(), 'send_mail')
 
@@ -73,15 +60,11 @@
 
     logger.debug("Acquiring lock...")
     try:
-<<<<<<< HEAD
-        lock.acquire(LOCK_WAIT_TIMEOUT or 0)
-=======
         # lockfile has a bug dealing with a negative LOCK_WAIT_TIMEOUT (which
         # is the default if it's not provided) systems which use a LinkFileLock
         # so ensure that it is never a negative number.
-        lock.acquire(settings.LOCK_WAIT_TIMEOUT and max(0, settings.LOCK_WAIT_TIMEOUT))
+        lock.acquire(settings.LOCK_WAIT_TIMEOUT or 0)
         #lock.acquire(settings.LOCK_WAIT_TIMEOUT)
->>>>>>> d107016f
     except AlreadyLocked:
         logger.debug("Lock already in place. Exiting.")
         return
